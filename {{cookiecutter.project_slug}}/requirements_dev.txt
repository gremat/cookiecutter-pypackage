pip==19.2.3
bump2version==0.5.11
wheel==0.33.6
watchdog==0.9.0
tox==3.14.0
coverage==4.5.4
Sphinx==1.8.5
<<<<<<< HEAD
twine==5.0.0
=======
twine==1.14.0
ruff==0.3.5
>>>>>>> 77e60efb
{% if cookiecutter.command_line_interface|lower == 'click' -%}
Click==7.1.2{% endif %}
{% if cookiecutter.use_pytest == 'y' -%}
pytest==6.2.4{% endif %}<|MERGE_RESOLUTION|>--- conflicted
+++ resolved
@@ -5,12 +5,8 @@
 tox==3.14.0
 coverage==4.5.4
 Sphinx==1.8.5
-<<<<<<< HEAD
 twine==5.0.0
-=======
-twine==1.14.0
 ruff==0.3.5
->>>>>>> 77e60efb
 {% if cookiecutter.command_line_interface|lower == 'click' -%}
 Click==7.1.2{% endif %}
 {% if cookiecutter.use_pytest == 'y' -%}
